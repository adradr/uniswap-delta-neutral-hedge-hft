--- conflicted
+++ resolved
@@ -146,7 +146,6 @@
     return amountY
 
 
-<<<<<<< HEAD
 """
 It is possible to calculate the other amount needed from the price range and the amount of one of the tokens.
 Since one of the tokens will always be a smaller amount, it is best to swap a bit more then half to the other, and create the pool 
@@ -154,13 +153,6 @@
 """
 def getSwapAmount(amount):
     return amount * 0.48
-=======
-def getSwapAmount(token, amount, price, percentage):
-    if token == 0:
-        amount * 0.49
-        amountY = getMinY(amount, price, percentage)
-        return amountY
->>>>>>> 082ea4fb
 
 
 print(getRanges(25, 2000))
